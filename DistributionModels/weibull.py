--- conflicted
+++ resolved
@@ -2,7 +2,7 @@
 import torch
 
 class weibull:
-    def __init__(self, translateAmountTensor=1,saved_model=None):
+    def __init__(self, saved_model=None,translateAmountTensor=1):
         self.smallScoreTensor = 0.0
         self.reversed = False
         self.trimmed = False        
@@ -116,18 +116,15 @@
         smallScoreTensor=self.smallScoreTensor
         if len(self.smallScoreTensor.shape)==2:
             smallScoreTensor=self.smallScoreTensor[:,0]
-<<<<<<< HEAD
+
         if(self.translateAmountTensor == 0):
             smallScoreTensor=0* smallScoreTensor;
             ## tb hack 
         distances = distances + self.translateAmountTensor - smallScoreTensor.to(self.deviceName)[None,:]
 #        distances = distances + 1 - smallScoreTensor.to(self.deviceName)[None,:]
-        weibulls = torch.distributions.weibull.Weibull(scale_tensor.to(self.deviceName),shape_tensor.to(self.deviceName))
-=======
-        distances = distances + 1 - smallScoreTensor.to(self.deviceName)[None,:]
         weibulls = torch.distributions.weibull.Weibull(scale_tensor.to(self.deviceName),shape_tensor.to(self.deviceName),
                                                        validate_args=False)
->>>>>>> 0a34c435
+
         distances = distances.clamp(min=0)
         if(self.reversed):
             return 1-weibulls.cdf(distances)
